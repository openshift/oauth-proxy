build_root_image:
  name: release
  namespace: openshift
<<<<<<< HEAD
  tag: rhel-8-release-golang-1.20-openshift-4.14
=======
  tag: rhel-8-release-golang-1.19-openshift-4.14
>>>>>>> 06367d08
<|MERGE_RESOLUTION|>--- conflicted
+++ resolved
@@ -1,8 +1,4 @@
 build_root_image:
   name: release
   namespace: openshift
-<<<<<<< HEAD
   tag: rhel-8-release-golang-1.20-openshift-4.14
-=======
-  tag: rhel-8-release-golang-1.19-openshift-4.14
->>>>>>> 06367d08
